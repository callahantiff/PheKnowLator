--- conflicted
+++ resolved
@@ -632,14 +632,9 @@
             s, p, o = s.encode('utf-8').decode(), p.encode('utf-8').decode(), o.encode('utf-8').decode()
             ids.write(s + '\t' + p + '\t' + o + '\n')
         output_triples += 1
-<<<<<<< HEAD
     # ints.close(), ids.close()
-
     # TODO: add an edge identifier and make sure that the output is zipped.
 
-=======
-#     ints.close(), ids.close()
->>>>>>> 85f9c070
     # CHECK - verify we get the number of edges that we would expect to get
     if graph_len != output_triples: raise ValueError('ERROR: The number of triples is incorrect!')
     else:
