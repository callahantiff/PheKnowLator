#!/usr/bin/env python
# -*- coding: utf-8 -*-

"""
Data PreProcessing Utility Functions.

Downloads Data from a Url
* url_download
* ftp_url_download
* gzipped_ftp_url_download
* zipped_url_download
* gzipped_url_download
* data_downloader

Generates Metadata
* chunks
* metadata_dictionary_mapper
* metadata_api_mapper

Miscellaneous data Processing Methods
* explodes_data
* mesh_finder
* genomic_id_mapper

Outputs data
* outputs_dictionary_data
"""

# import needed libraries
import ftplib
import gzip
import json
import numpy as np  # type: ignore
import os
import pandas as pd  # type: ignore
import re
import requests
import shutil
import urllib3  # type: ignore

from contextlib import closing
from io import BytesIO
from reactome2py import content  # type: ignore
from tqdm import tqdm  # type: ignore
from typing import Dict, Generator, List, Optional, Union
from urllib.request import urlopen
from zipfile import ZipFile

# HANDLE ENVIRONMENT WARNINGS
# WARNING 1 - Pandas: disable chained assignment warning rationale:
# https://stackoverflow.com/questions/20625582/how-to-deal-with-settingwithcopywarning-in-pandas
pd.options.mode.chained_assignment = None
<<<<<<< HEAD
=======
# WARNING 2 - urllib3: disable insecure request warning
urllib3.disable_warnings(urllib3.exceptions.InsecureRequestWarning)
>>>>>>> 915ac7f3


def url_download(url: str, write_location: str, filename: str) -> None:
    """Downloads a file from a URL.

    Args:
        url: A string that points to the location of a temp mapping file that needs to be processed.
        write_location: A string that points to a file directory.
        filename: A string containing a filepath for where to write data to.

    Returns:
        None.

    Raises:
        HTTPError: If the response returns a status code other than 200.
    """

    print('Downloading Data from {}'.format(url))
<<<<<<< HEAD

    r = requests.get(url, allow_redirects=True, verify=False)
    with open(write_location + '{filename}'.format(filename=filename), 'wb') as outfile:
        outfile.write(r.content)
    outfile.close()
=======
    r = requests.get(url, allow_redirects=True)
    if r.ok is False:
        raise requests.HTTPError('{}: Data not downloaded from {}'.format(r.status_code, url))
    else:
        data = None
        if 'Content-Length' in r.headers:
            while r.ok and int(r.headers['Content-Length']) < 1000:
                r = requests.get(url, allow_redirects=True)
            data = r.content
        else:
            if len(r.content) > 10: data = r.content
        if data:
            with open(write_location + '{filename}'.format(filename=filename), 'wb') as outfile:
                outfile.write(data)
            outfile.close()
>>>>>>> 915ac7f3

    return None


def ftp_url_download(url: str, write_location: str, filename: str) -> None:
    """Downloads a file from an ftp server.

    Args:
        url: A string that points to the location of a temp mapping file that needs to be processed.
        write_location: A string that points to a file directory.
        filename: A string containing a filepath for where to write data to.

    Returns:
        None.
    """

    print('Downloading Data from FTP Server: {}'.format(url))

    with closing(urlopen(url)) as downloaded_data:
        with open(write_location + '{filename}'.format(filename=filename), 'wb') as outfile:
            shutil.copyfileobj(downloaded_data, outfile)
        outfile.close()

    return None


def gzipped_ftp_url_download(url: str, write_location: str, filename: str) -> None:
    """Downloads a gzipped file from an ftp server.

    Args:
        url: A string that points to the location of a temp mapping file that needs to be processed.
        write_location: A string that points to a file directory.
        filename: A string containing a filepath for where to write data to.

    Returns:
        None.
    """

    # get ftp server info
    server = url.replace('ftp://', '').split('/')[0]
    directory = '/'.join(url.replace('ftp://', '').split('/')[1:-1])
    file = url.replace('ftp://', '').split('/')[-1]
    write_loc = write_location + '{filename}'.format(filename=file)

    print('Downloading Gzipped data from FTP Server: {}'.format(url))
    with closing(ftplib.FTP(server)) as ftp, open(write_loc, 'wb') as fid:
        ftp.login()
        ftp.cwd(directory)
        ftp.retrbinary('RETR {}'.format(file), fid.write)
    print('Decompressing and Writing Gzipped Data to File')
    with gzip.open(write_loc, 'rb') as fid_in:
        with open(write_loc.replace('.gz', ''), 'wb') as file_loc:
            file_loc.write(fid_in.read())
    # change filename and remove gzipped and original files
<<<<<<< HEAD
    if filename != '':
        os.rename(re.sub('.gz|.zip', '', write_loc), write_location + filename)
    os.remove(write_loc)
=======
    if filename != '': os.rename(re.sub('.gz|.zip', '', write_loc), write_location + filename)
    os.remove(write_loc)  # remove compressed file
>>>>>>> 915ac7f3

    return None


def zipped_url_download(url: str, write_location: str, filename: str = '') -> None:
    """Downloads a zipped file from a URL.

    Args:
        url: A string that points to the location of a temp mapping file that needs to be processed.
        write_location: A string that points to a file directory.
        filename: A string containing a filepath for where to write data to.

    Returns:
        None.

    Raises:
        HTTPError: If the response returns a status code other than 200.
    """

    print('Downloading Zipped Data from {}'.format(url))
<<<<<<< HEAD

    with requests.get(url, allow_redirects=True) as zip_data:
        with ZipFile(BytesIO(zip_data.content)) as zip_file:
            zip_file.extractall(write_location[:-1])
    zip_data.close()

    if filename != '': os.rename(write_location + re.sub('.gz|.zip', '', url.split('/')[-1]), write_location + filename)
=======
    r = requests.get(url, allow_redirects=True)
    if r.ok is False:
        raise requests.HTTPError('{}: Data not downloaded from {}'.format(r.status_code, url))
    else:
        with r as zip_data:
            with ZipFile(BytesIO(zip_data.content)) as zip_file:
                zip_file.extractall(write_location[:-1])
        zip_data.close()
        if filename != '':
            os.rename(write_location + re.sub('.gz|.zip', '', url.split('/')[-1]), write_location + filename)
>>>>>>> 915ac7f3

    return None


def gzipped_url_download(url: str, write_location: str, filename: str) -> None:
    """Downloads a gzipped file from a URL.

    Args:
        url: A string that points to the location of a temp mapping file that needs to be processed.
        write_location: A string that points to a file directory.
        filename: A string containing a filepath for where to write data to.

    Returns:
        None.

    Raises:
        HTTPError: If the response returns a status code other than 200.
    """

    print('Downloading Gzipped Data from {}'.format(url))
<<<<<<< HEAD

    with open(write_location + '{filename}'.format(filename=filename), 'wb') as outfile:
        outfile.write(gzip.decompress(requests.get(url, allow_redirects=True, verify=False).content))
    outfile.close()
=======
    r = requests.get(url, allow_redirects=True)
    if r.ok is False:
        raise requests.HTTPError('{}: Data not downloaded from {}'.format(r.status_code, url))
    else:
        with open(write_location + '{filename}'.format(filename=filename), 'wb') as outfile:
            outfile.write(gzip.decompress(r.content))
        outfile.close()
>>>>>>> 915ac7f3

    return None


def data_downloader(url: str, write_location: str, filename: str = '') -> None:
    """Downloads data from a URL and saves the file to the `/resources/processed_data/unprocessed_data' directory.

    Args:
        url: A string that points to the location of a temp mapping file that needs to be processed.
        write_location: A string that points to a file directory.
        filename: A string containing a filepath for where to write data to.

    Returns:
        None.
    """

    file = re.sub('.gz|.zip', '', filename) if filename != '' else re.sub('.gz|.zip', '', url.split('/')[-1])
    if '.zip' in url: zipped_url_download(url, write_location, file)
    elif '.gz' in url or '.gz' in filename:
        if 'ftp' in url: gzipped_ftp_url_download(url, write_location, file)
        else: gzipped_url_download(url, write_location, file)
    else:
        if 'ftp' in url: ftp_url_download(url, write_location, file)
        else: url_download(url, write_location, file)

    return None


def chunks(lst: List[str], chunk_size: int) -> Generator:
    """Takes a list an integer and creates a list of lists, where each nested list is length chunk_size.

    Modified from: https://chrisalbon.com/python/data_wrangling/break_list_into_chunks_of_equal_size/

    Args:
        lst: A list of objects, can be strings or integers.
        chunk_size: An integer which specifies the how big each chunk should be.

    Returns:
        A nested list, where the length of each nested list is the size of the integer passed by the user.
    """

    for i in range(0, len(lst), chunk_size):
        yield lst[i:i + chunk_size]


def metadata_dictionary_mapper(nodes: List[str], metadata_dictionaries: Dict[str, Dict[str, str]]) -> pd.DataFrame:
    """Takes a list of nodes and a dictionary of metadata and returns a pandas.DataFrame containing the mapped
    metadata for each of the nodes.

    Args:
        nodes: A list of identifiers to obtain metadata information for.
        metadata_dictionaries: A metadata dictionary to obtain metadata from.

    Returns:
        A pandas.DataFrame that contains the metadata results.
    """

    ids, labels, desc, synonyms = [], [], [], []
<<<<<<< HEAD

    for x in nodes:
        if x in metadata_dictionaries.keys():
            ids.append(str(x))
            # get labels
=======
    for x in nodes:
        if x in metadata_dictionaries.keys():
            ids.append(str(x))
            # get label information
>>>>>>> 915ac7f3
            if 'Label' in metadata_dictionaries[x].keys(): labels.append(metadata_dictionaries[x]['Label'])
            else: labels.append('None')
            # get descriptions
            if 'Description' in metadata_dictionaries[x].keys(): desc.append(metadata_dictionaries[x]['Description'])
            else: desc.append('None')
            # get synonyms
            if 'Synonym' in metadata_dictionaries[x].keys():
                if metadata_dictionaries[x]['Synonym'].endswith('|'):
                    synonyms.append('|'.join(metadata_dictionaries[x]['Synonym'].split('|')[0:-1]))
                else:
                    synonyms.append(metadata_dictionaries[x]['Synonym'])
            else:
                synonyms.append('None')

    # combine into new data frame
    node_metadata_final = pd.DataFrame(list(zip(ids, labels, desc, synonyms)),
                                       columns=['ID', 'Label', 'Description', 'Synonym'])
    node_metadata_final = node_metadata_final.astype(str)

    return node_metadata_final


def metadata_api_mapper(nodes: List[str]) -> pd.DataFrame:
    """Takes a list of nodes and queries them, in chunks of 20, against the Reactome API.

    Args:
        nodes: A list of identifiers to obtain metadata information for.

    Returns:
        A pandas.DataFrame of metadata results.
    """

    ids, labels, desc, synonyms = [], [], [], []
<<<<<<< HEAD

=======
>>>>>>> 915ac7f3
    for request_ids in list(chunks(nodes, 20)):
        results = content.query_ids(ids=','.join(request_ids))
        for row in results:
            ids.append(row['stId'])
            labels.append(row['displayName'])
            desc.append('None')
            if row['displayName'] != row['name']: synonyms.append('|'.join(row['name']))
            else: synonyms.append('None')

    # combine into new data frame
    node_metadata_final = pd.DataFrame(list(zip(ids, labels, desc, synonyms)),
                                       columns=['ID', 'Label', 'Description', 'Synonym'])
    node_metadata_final = node_metadata_final.astype(str)

    return node_metadata_final


def explodes_data(df: pd.DataFrame, lst_cols: list, splitter: str, fill_value: str = 'None',
                  preserve_idx: bool = False) -> pd.DataFrame:
    """Function takes a Pandas DataFrame containing a mix of nested and un-nested data and un-nests the data by
    expanding each column in a user-defined list. This function is a modification of the explode function provided
    in the following stack overflow post:
    https://stackoverflow.com/questions/12680754/split-explode-pandas-dataframe-string-entry-to-separate-rows.
    The original function was unable to handle multiple columns which expand to different lengths. The modification
    treats the user-provided column list as a stack and recursively un-nests each column.

    Args:
        df: A Pandas DataFrame containing nested columns
        lst_cols: A list of columns to unnest
        splitter: A character delimiter used in nested columns
        fill_value: A string value to fill empty cell values with
        preserve_idx: Whether or not thee original index should be preserved or reset.

    Returns:
        An exploded Pandas DataFrame.
    """

    if not lst_cols:
        return df
    else:
        lst = [lst_cols.pop()]  # pop column to process off the stack
        df[lst[0]] = df[lst[0]].apply(lambda x: [j for j in x.split(splitter) if j != ''])  # convert col to list
        idx_cols = df.columns.difference(lst)  # all columns except `lst_cols`
        lens = df[lst[0]].str.len()  # calculate lengths of lists
        idx = np.repeat(df.index.values, lens)  # preserve original index values
<<<<<<< HEAD
        # create "exploded" DF
        res = (pd.DataFrame({
            col: np.repeat(df[col].values, lens) for col in idx_cols},
            index=idx).assign(**{col: np.concatenate(df.loc[lens > 0, col].values) for col in lst}))
        # append those rows that have empty lists
        if (lens == 0).any(): res = (res.append(df.loc[lens == 0, idx_cols], sort=False).fillna(fill_value))
        # revert the original index order
        res = res.sort_index()
        # reset index if requested
        if not preserve_idx: res = res.reset_index(drop=True)
        # return columns in original order
        res = res[list(df)]
=======
        # create 'exploded' df
        res = (pd.DataFrame({col: np.repeat(df[col].values, lens) for col in idx_cols},
                            index=idx).assign(**{col: np.concatenate(df.loc[lens > 0, col].values) for col in lst}))
        # append those rows that have empty lists
        if (lens == 0).any(): res = (res.append(df.loc[lens == 0, idx_cols], sort=False).fillna(fill_value))
        res = res.sort_index()  # revert the original index order
        if not preserve_idx: res = res.reset_index(drop=True)  # reset index if requested
        res = res[list(df)]  # return columns in original order
>>>>>>> 915ac7f3

        return explodes_data(res, lst_cols, splitter)


<<<<<<< HEAD
def mesh_finder(data: pd.DataFrame, xid: str, id_typ: str, id_dic: Dict[str, List[str]]) -> None:
    """Function takes a Pandas DataFrame, a dictionary, and an id and updates the dictionary by searching additional
    identifiers linked to the id.

    Args:
        data: A Pandas DataFrame containing columns of identifiers.
        xid: A string containing a MeSH or OMIM identifier.
        id_typ: A string containing the types of the identifier.
        id_dic: A dictionary where the keys are CUI and MeSH identifiers and the values are lists of DO and HPO
            identifiers.

    Returns:
        None
    """

    for x in list(data.loc[data['code'] == xid]['diseaseId']):
        for idx, row in data.loc[data['diseaseId'] == x].iterrows():
            if id_typ + xid in id_dic.keys():
                if row['vocabulary'] == 'HPO' and row['code'].replace('HP:', 'HP_') not in id_dic[id_typ + xid]:
                    id_dic[id_typ + xid].append(row['code'].replace('HP:', 'HP_'))
                if row['vocabulary'] == 'DO' and 'DOID_' + row['code'] not in id_dic[id_typ + xid]:
                    id_dic[id_typ + xid].append('DOID_' + row['code'])
            else:
                if row['vocabulary'] == 'HPO' or row['vocabulary'] == 'DO':
                    id_dic[id_typ + xid] = []
                    if row['vocabulary'] == 'HPO' and row['code'].replace('HP:', 'HP_') not in id_dic[id_typ + xid]:
                        id_dic[id_typ + xid].append(row['code'].replace('HP:', 'HP_'))
                    if row['vocabulary'] == 'DO' and 'DOID_' + row['code'] not in id_dic[id_typ + xid]:
                        id_dic[id_typ + xid].append('DOID_' + row['code'])

    return None


def genomic_id_mapper(id_dict: Dict[str, str], filename: str, genomic1: str, genomic2: str,
                      genomic_type: str = None, prefix1: bool = False, prefix2: bool = False) -> None:
=======
def genomic_id_mapper(id_dict: Dict[str, str], filename: str, genomic1: str, genomic2: str, genomic_type: str = None,
                      prefix1: bool = False, prefix2: bool = False) -> None:
>>>>>>> 915ac7f3
    """Searches a dictionary of genomic identifier mappings and processes them, writing out

    Args:
        id_dict: A dictionary where the key is genomic identifier and the value is a list of other genomic
            identifiers mapped to the key.
        filename: A string containing a filename to write results to.
        genomic1: A string indicating a genomic identifier type (i.e. transcript_stable_id, ensembl_gene_id,
            entrez_id, hgnc_id, symbol).
        genomic2: A string indicating a genomic identifier type (i.e. transcript_stable_id, ensembl_gene_id,
            entrez_id, hgnc_id, symbol).
        genomic_type: A string indicating whether or not to save the gene or transcript type.
        prefix1: A flag indicating whether or not genomic identifier 1's prefix should be saved or removed from the
            dictionary string value.
        prefix2: A flag indicating whether or not genomic identifier 2's prefix should be saved or removed from the
            dictionary string value.

    Return:
        None.
    """

    with open(filename, 'w') as outfile:
        for key in tqdm(id_dict.keys()):
            id_data = id_dict[key]
            g_type = [x.split('_')[-1] for x in id_data if x.startswith(genomic_type)][0] if genomic_type else 'None'
            for res in id_data:
                if genomic1 in key and res.startswith(genomic2):
                    if prefix1 and prefix2: res1, res2 = '_'.join(key.split('_')[-2:]), '_'.join(res.split('_')[-2:])
                    elif not prefix1 and prefix2: res1, res2 = key.split('_')[-1], '_'.join(res.split('_')[-2:])
                    elif prefix1 and not prefix2: res1, res2 = '_'.join(key.split('_')[-2:]), res.split('_')[-1]
                    else: res1, res2 = key.split('_')[-1], res.split('_')[-1]
                elif genomic2 in key and res.startswith(genomic1):
                    if prefix1 and prefix2: res1, res2 = '_'.join(res.split('_')[-2:]), '_'.join(key.split('_')[-2:])
                    elif not prefix1 and prefix2: res1, res2 = res.split('_')[-1], '_'.join(key.split('_')[-2:])
                    elif prefix1 and not prefix2: res1, res2 = '_'.join(res.split('_')[-2:]), key.split('_')[-1]
                    else: res1, res2 = res.split('_')[-1], key.split('_')[-1]
<<<<<<< HEAD
                else:
                    continue
=======
                else: continue
>>>>>>> 915ac7f3
                if 'none' not in res1.lower() and 'none' not in res2.lower():
                    outfile.write(res1 + '\t' + res2 + '\t' + g_type + '\n')
    outfile.close()

    return None


def outputs_dictionary_data(dict_object: Optional[Dict], filename: str) -> None:
    """Outputs a dictionary of data as a json file.

    Args:
        dict_object: A dictionary object containing data.
        filename: A string containing a filepath.

    Returns:
        None
    """

    if dict_object:
        with open(filename, 'w') as file_name:
            json.dump(dict_object, file_name)
        file_name.close()

    return None<|MERGE_RESOLUTION|>--- conflicted
+++ resolved
@@ -50,11 +50,9 @@
 # WARNING 1 - Pandas: disable chained assignment warning rationale:
 # https://stackoverflow.com/questions/20625582/how-to-deal-with-settingwithcopywarning-in-pandas
 pd.options.mode.chained_assignment = None
-<<<<<<< HEAD
-=======
+
 # WARNING 2 - urllib3: disable insecure request warning
 urllib3.disable_warnings(urllib3.exceptions.InsecureRequestWarning)
->>>>>>> 915ac7f3
 
 
 def url_download(url: str, write_location: str, filename: str) -> None:
@@ -73,29 +71,11 @@
     """
 
     print('Downloading Data from {}'.format(url))
-<<<<<<< HEAD
 
     r = requests.get(url, allow_redirects=True, verify=False)
     with open(write_location + '{filename}'.format(filename=filename), 'wb') as outfile:
         outfile.write(r.content)
     outfile.close()
-=======
-    r = requests.get(url, allow_redirects=True)
-    if r.ok is False:
-        raise requests.HTTPError('{}: Data not downloaded from {}'.format(r.status_code, url))
-    else:
-        data = None
-        if 'Content-Length' in r.headers:
-            while r.ok and int(r.headers['Content-Length']) < 1000:
-                r = requests.get(url, allow_redirects=True)
-            data = r.content
-        else:
-            if len(r.content) > 10: data = r.content
-        if data:
-            with open(write_location + '{filename}'.format(filename=filename), 'wb') as outfile:
-                outfile.write(data)
-            outfile.close()
->>>>>>> 915ac7f3
 
     return None
 
@@ -150,14 +130,9 @@
         with open(write_loc.replace('.gz', ''), 'wb') as file_loc:
             file_loc.write(fid_in.read())
     # change filename and remove gzipped and original files
-<<<<<<< HEAD
-    if filename != '':
-        os.rename(re.sub('.gz|.zip', '', write_loc), write_location + filename)
-    os.remove(write_loc)
-=======
+
     if filename != '': os.rename(re.sub('.gz|.zip', '', write_loc), write_location + filename)
     os.remove(write_loc)  # remove compressed file
->>>>>>> 915ac7f3
 
     return None
 
@@ -178,7 +153,6 @@
     """
 
     print('Downloading Zipped Data from {}'.format(url))
-<<<<<<< HEAD
 
     with requests.get(url, allow_redirects=True) as zip_data:
         with ZipFile(BytesIO(zip_data.content)) as zip_file:
@@ -186,18 +160,6 @@
     zip_data.close()
 
     if filename != '': os.rename(write_location + re.sub('.gz|.zip', '', url.split('/')[-1]), write_location + filename)
-=======
-    r = requests.get(url, allow_redirects=True)
-    if r.ok is False:
-        raise requests.HTTPError('{}: Data not downloaded from {}'.format(r.status_code, url))
-    else:
-        with r as zip_data:
-            with ZipFile(BytesIO(zip_data.content)) as zip_file:
-                zip_file.extractall(write_location[:-1])
-        zip_data.close()
-        if filename != '':
-            os.rename(write_location + re.sub('.gz|.zip', '', url.split('/')[-1]), write_location + filename)
->>>>>>> 915ac7f3
 
     return None
 
@@ -218,20 +180,10 @@
     """
 
     print('Downloading Gzipped Data from {}'.format(url))
-<<<<<<< HEAD
 
     with open(write_location + '{filename}'.format(filename=filename), 'wb') as outfile:
         outfile.write(gzip.decompress(requests.get(url, allow_redirects=True, verify=False).content))
     outfile.close()
-=======
-    r = requests.get(url, allow_redirects=True)
-    if r.ok is False:
-        raise requests.HTTPError('{}: Data not downloaded from {}'.format(r.status_code, url))
-    else:
-        with open(write_location + '{filename}'.format(filename=filename), 'wb') as outfile:
-            outfile.write(gzip.decompress(r.content))
-        outfile.close()
->>>>>>> 915ac7f3
 
     return None
 
@@ -290,18 +242,11 @@
     """
 
     ids, labels, desc, synonyms = [], [], [], []
-<<<<<<< HEAD
 
     for x in nodes:
         if x in metadata_dictionaries.keys():
             ids.append(str(x))
             # get labels
-=======
-    for x in nodes:
-        if x in metadata_dictionaries.keys():
-            ids.append(str(x))
-            # get label information
->>>>>>> 915ac7f3
             if 'Label' in metadata_dictionaries[x].keys(): labels.append(metadata_dictionaries[x]['Label'])
             else: labels.append('None')
             # get descriptions
@@ -335,10 +280,7 @@
     """
 
     ids, labels, desc, synonyms = [], [], [], []
-<<<<<<< HEAD
-
-=======
->>>>>>> 915ac7f3
+
     for request_ids in list(chunks(nodes, 20)):
         results = content.query_ids(ids=','.join(request_ids))
         for row in results:
@@ -384,20 +326,6 @@
         idx_cols = df.columns.difference(lst)  # all columns except `lst_cols`
         lens = df[lst[0]].str.len()  # calculate lengths of lists
         idx = np.repeat(df.index.values, lens)  # preserve original index values
-<<<<<<< HEAD
-        # create "exploded" DF
-        res = (pd.DataFrame({
-            col: np.repeat(df[col].values, lens) for col in idx_cols},
-            index=idx).assign(**{col: np.concatenate(df.loc[lens > 0, col].values) for col in lst}))
-        # append those rows that have empty lists
-        if (lens == 0).any(): res = (res.append(df.loc[lens == 0, idx_cols], sort=False).fillna(fill_value))
-        # revert the original index order
-        res = res.sort_index()
-        # reset index if requested
-        if not preserve_idx: res = res.reset_index(drop=True)
-        # return columns in original order
-        res = res[list(df)]
-=======
         # create 'exploded' df
         res = (pd.DataFrame({col: np.repeat(df[col].values, lens) for col in idx_cols},
                             index=idx).assign(**{col: np.concatenate(df.loc[lens > 0, col].values) for col in lst}))
@@ -406,12 +334,10 @@
         res = res.sort_index()  # revert the original index order
         if not preserve_idx: res = res.reset_index(drop=True)  # reset index if requested
         res = res[list(df)]  # return columns in original order
->>>>>>> 915ac7f3
 
         return explodes_data(res, lst_cols, splitter)
 
 
-<<<<<<< HEAD
 def mesh_finder(data: pd.DataFrame, xid: str, id_typ: str, id_dic: Dict[str, List[str]]) -> None:
     """Function takes a Pandas DataFrame, a dictionary, and an id and updates the dictionary by searching additional
     identifiers linked to the id.
@@ -445,12 +371,8 @@
     return None
 
 
-def genomic_id_mapper(id_dict: Dict[str, str], filename: str, genomic1: str, genomic2: str,
-                      genomic_type: str = None, prefix1: bool = False, prefix2: bool = False) -> None:
-=======
 def genomic_id_mapper(id_dict: Dict[str, str], filename: str, genomic1: str, genomic2: str, genomic_type: str = None,
                       prefix1: bool = False, prefix2: bool = False) -> None:
->>>>>>> 915ac7f3
     """Searches a dictionary of genomic identifier mappings and processes them, writing out
 
     Args:
@@ -486,12 +408,7 @@
                     elif not prefix1 and prefix2: res1, res2 = res.split('_')[-1], '_'.join(key.split('_')[-2:])
                     elif prefix1 and not prefix2: res1, res2 = '_'.join(res.split('_')[-2:]), key.split('_')[-1]
                     else: res1, res2 = res.split('_')[-1], key.split('_')[-1]
-<<<<<<< HEAD
-                else:
-                    continue
-=======
                 else: continue
->>>>>>> 915ac7f3
                 if 'none' not in res1.lower() and 'none' not in res2.lower():
                     outfile.write(res1 + '\t' + res2 + '\t' + g_type + '\n')
     outfile.close()
