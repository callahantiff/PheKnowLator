--- conflicted
+++ resolved
@@ -42,12 +42,8 @@
 
 **Dependencies:**  
 - This program depends on the [OWLTools](https://github.com/owlcollab/owltools) library. Please download it to `resources/lib/` prior to running `main.py`.  
-<<<<<<< HEAD
 - This code also depends on four documents in order to run successfully. For information on what's included in these documents, see the [Wiki](https://github.com/callahantiff/PheKnowLator/wiki/Dependencies).   
-=======
-- This code also depends on four documents in order to run successfully. For information on what's included in these documents, see the [Wiki](https://github.com/callahantiff/PheKnowLator/wiki/Dependencies).
 
->>>>>>> 824125a2
 <br>
 
 #### Running Code
